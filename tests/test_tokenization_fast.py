import logging
import unittest
from collections import namedtuple
from itertools import takewhile

from tests.utils import require_torch
from transformers import (
    BertTokenizer,
    BertTokenizerFast,
    DistilBertTokenizer,
    GPT2Tokenizer,
    GPT2TokenizerFast,
    OpenAIGPTTokenizer,
    PreTrainedTokenizer,
    RobertaTokenizer,
    TransfoXLTokenizer,
    is_torch_available,
)
from transformers.tokenization_distilbert import DistilBertTokenizerFast
from transformers.tokenization_openai import OpenAIGPTTokenizerFast
from transformers.tokenization_roberta import RobertaTokenizerFast
from transformers.tokenization_transfo_xl import TransfoXLTokenizerFast


logging.basicConfig(level=logging.INFO)

logger = logging.getLogger(__name__)

NON_ENGLISH_TAGS = ["chinese", "dutch", "french", "finnish", "german", "multilingual"]
Tokenizer = namedtuple("Tokenizer", ["name", "rust_cls", "python_cls", "vocab_key", "filter", "kwargs"])


def filter_non_english(_: Tokenizer, pretrained_name: str):
    """ Filter all the model for non-english language """
    return not any([lang in pretrained_name for lang in NON_ENGLISH_TAGS])


def filter_roberta_detectors(_: Tokenizer, pretrained_name: str):
    return "detector" not in pretrained_name


class CommonFastTokenizerTest(unittest.TestCase):

    TOKENIZERS_CLASSES = frozenset([])

    def setUp(self) -> None:
        with open("tests/fixtures/sample_text.txt", encoding="utf-8") as f_data:
            self._data = f_data.read().replace("\n\n", "\n").strip()

    def test_all_tokenizers(self):
        for tok_case in self.TOKENIZERS_CLASSES:
            for pretrained_name in tok_case.python_cls.pretrained_vocab_files_map[tok_case.vocab_key].keys():

                # Tokenizer.filter makes it possible to filter which Tokenizer to case based on all the
                # information available in Tokenizer (name, rust class, python class, vocab key name)
                if tok_case.filter is None or (
                    tok_case.filter is not None and tok_case.filter(tok_case, pretrained_name)
                ):
                    with self.subTest("{} ({})".format(tok_case.name, pretrained_name)):
                        tokenizer_r = tok_case.rust_cls.from_pretrained(pretrained_name)
                        tokenizer_p = tok_case.python_cls.from_pretrained(pretrained_name)

                        self.fast_align_python(tokenizer_r, tokenizer_p, tok_case, pretrained_name)
                        self.fast_only(tokenizer_r)

<<<<<<< HEAD
=======
    def test_pretokenized_tokenizers(self):
        for tok_case in self.TOKENIZERS_CLASSES:
            for pretrained_name in tok_case.python_cls.pretrained_vocab_files_map[tok_case.vocab_key].keys():

                # Tokenizer.filter makes it possible to filter which Tokenizer to case based on all the
                # information available in Tokenizer (name, rust class, python class, vocab key name)
                if tok_case.filter is None or (
                    tok_case.filter is not None and tok_case.filter(tok_case, pretrained_name)
                ):
                    with self.subTest("{} ({})".format(tok_case.name, pretrained_name)):
                        tokenizer_r = tok_case.rust_cls.from_pretrained(pretrained_name, add_prefix_space=True)
                        tokenizer_p = tok_case.python_cls.from_pretrained(pretrained_name, add_prefix_space=True)

                        self.assert_pretokenized_inputs(tokenizer_r, tokenizer_p)

>>>>>>> c01480bb
    def fast_align_python(self, tokenizer_r, tokenizer_p, tok_case, pretrained_name):
        # Check is_fast is set correctly
        self.assertFalse(tokenizer_p.is_fast)
        self.assertTrue(tokenizer_r.is_fast)

        # Check that Rust and Python align
        self.assert_tokenization_python_rust_equals(tokenizer_r, tokenizer_p)
        self.assert_num_special_tokens_to_add_equal(tokenizer_r, tokenizer_p)
        self.assert_max_length_equal(tokenizer_r, tokenizer_p)
        self.assert_special_tokens_map_equal(tokenizer_r, tokenizer_p)
        self.assert_embeded_special_tokens(tokenizer_r, tokenizer_p)
        self.assert_padding(tokenizer_r, tokenizer_p)
        self.assert_pretokenized_inputs(tokenizer_r, tokenizer_p)
        self.assert_create_token_type_ids(tokenizer_r, tokenizer_p)
        # TODO: enable for v3.0.0
        # self.assert_empty_output_no_special_tokens(tokenizer_r, tokenizer_p)

    def fast_only(self, tokenizer_r):
        # Ensure None raise an error
        self.assertRaises(ValueError, tokenizer_r.tokenize, None)
        self.assertRaises(ValueError, tokenizer_r.encode, None)
        self.assertRaises(ValueError, tokenizer_r.encode_plus, None)
        self.assertRaises(ValueError, tokenizer_r.batch_encode_plus, None)

        self.assert_add_tokens(tokenizer_r)
        self.assert_offsets_mapping(tokenizer_r)
        self.assert_add_special_tokens(tokenizer_r)
        self.assert_alignement_methods(tokenizer_r)
        self.assert_batch_encode_dynamic_overflowing(tokenizer_r)

    def assert_alignement_methods(self, tokenizer_r):
        words = ["Wonderful", "no", "inspiration", "example", "with", "subtoken"]
        text = " ".join(words)
        batch_size = 3

        encoding = tokenizer_r.encode_plus(text, add_special_tokens=False)

        batch_encoding = tokenizer_r.batch_encode_plus([text] * batch_size, add_special_tokens=False)
        num_tokens = len(encoding["input_ids"])

        last_word_index = len(words) - 1
        last_token_index = num_tokens - 1
        last_batch_index = batch_size - 1
        last_char_index = len(text) - 1

        # words, tokens
        self.assertEqual(len(encoding.words(0)), num_tokens)
        self.assertEqual(max(encoding.words(0)), last_word_index)
        self.assertEqual(min(encoding.words(0)), 0)
        self.assertEqual(len(batch_encoding.words(last_batch_index)), num_tokens)
        self.assertEqual(max(batch_encoding.words(last_batch_index)), last_word_index)
        self.assertEqual(min(batch_encoding.words(last_batch_index)), 0)
        self.assertEqual(len(encoding.tokens(0)), num_tokens)

        # Assert token_to_word
        self.assertEqual(encoding.token_to_word(0), 0)
        self.assertEqual(encoding.token_to_word(0, 0), 0)
        self.assertEqual(encoding.token_to_word(last_token_index), last_word_index)
        self.assertEqual(encoding.token_to_word(0, last_token_index), last_word_index)
        self.assertEqual(batch_encoding.token_to_word(1, 0), 0)
        self.assertEqual(batch_encoding.token_to_word(0, last_token_index), last_word_index)
        self.assertEqual(batch_encoding.token_to_word(last_batch_index, last_token_index), last_word_index)

        # Assert word_to_tokens
        self.assertEqual(encoding.word_to_tokens(0).start, 0)
        self.assertEqual(encoding.word_to_tokens(0, 0).start, 0)
        self.assertEqual(encoding.word_to_tokens(last_word_index).end, last_token_index + 1)
        self.assertEqual(encoding.word_to_tokens(0, last_word_index).end, last_token_index + 1)
        self.assertEqual(batch_encoding.word_to_tokens(1, 0).start, 0)
        self.assertEqual(batch_encoding.word_to_tokens(0, last_word_index).end, last_token_index + 1)
        self.assertEqual(batch_encoding.word_to_tokens(last_batch_index, last_word_index).end, last_token_index + 1)

        # Assert token_to_chars
        self.assertEqual(encoding.token_to_chars(0).start, 0)
        self.assertEqual(encoding.token_to_chars(0, 0).start, 0)
        self.assertEqual(encoding.token_to_chars(last_token_index).end, last_char_index + 1)
        self.assertEqual(encoding.token_to_chars(0, last_token_index).end, last_char_index + 1)
        self.assertEqual(batch_encoding.token_to_chars(1, 0).start, 0)
        self.assertEqual(batch_encoding.token_to_chars(0, last_token_index).end, last_char_index + 1)
        self.assertEqual(batch_encoding.token_to_chars(last_batch_index, last_token_index).end, last_char_index + 1)

        # Assert char_to_token
        self.assertEqual(encoding.char_to_token(0), 0)
        self.assertEqual(encoding.char_to_token(0, 0), 0)
        self.assertEqual(encoding.char_to_token(last_char_index), last_token_index)
        self.assertEqual(encoding.char_to_token(0, last_char_index), last_token_index)
        self.assertEqual(batch_encoding.char_to_token(1, 0), 0)
        self.assertEqual(batch_encoding.char_to_token(0, last_char_index), last_token_index)
        self.assertEqual(batch_encoding.char_to_token(last_batch_index, last_char_index), last_token_index)

        # Assert char_to_word
        self.assertEqual(encoding.char_to_word(0), 0)
        self.assertEqual(encoding.char_to_word(0, 0), 0)
        self.assertEqual(encoding.char_to_word(last_char_index), last_word_index)
        self.assertEqual(encoding.char_to_word(0, last_char_index), last_word_index)
        self.assertEqual(batch_encoding.char_to_word(1, 0), 0)
        self.assertEqual(batch_encoding.char_to_word(0, last_char_index), last_word_index)
        self.assertEqual(batch_encoding.char_to_word(last_batch_index, last_char_index), last_word_index)

        # Assert word_to_chars
        self.assertEqual(encoding.word_to_chars(0).start, 0)
        self.assertEqual(encoding.word_to_chars(0, 0).start, 0)
        self.assertEqual(encoding.word_to_chars(last_word_index).end, last_char_index + 1)
        self.assertEqual(encoding.word_to_chars(0, last_word_index).end, last_char_index + 1)
        self.assertEqual(batch_encoding.word_to_chars(1, 0).start, 0)
        self.assertEqual(batch_encoding.word_to_chars(0, last_word_index).end, last_char_index + 1)
        self.assertEqual(batch_encoding.word_to_chars(last_batch_index, last_word_index).end, last_char_index + 1)

    def assert_tokenization_python_rust_equals(self, tokenizer_r, tokenizer_p):
        # Ensure basic input match
        input_p = tokenizer_p.encode_plus(self._data)
        input_r = tokenizer_r.encode_plus(self._data)

        for key in filter(lambda x: x in ["input_ids", "token_type_ids", "attention_mask"], input_p.keys()):
            self.assertSequenceEqual(input_p[key], input_r[key])

        input_pairs_p = tokenizer_p.encode_plus(self._data, self._data)
        input_pairs_r = tokenizer_r.encode_plus(self._data, self._data)

        for key in filter(lambda x: x in ["input_ids", "token_type_ids", "attention_mask"], input_p.keys()):
            self.assertSequenceEqual(input_pairs_p[key], input_pairs_r[key])

        # Ensure truncation match
        input_p = tokenizer_p.encode_plus(self._data, max_length=512, truncation=True)
        input_r = tokenizer_r.encode_plus(self._data, max_length=512, truncation=True)

        for key in filter(lambda x: x in ["input_ids", "token_type_ids", "attention_mask"], input_p.keys()):
            self.assertSequenceEqual(input_p[key], input_r[key])

        # Ensure truncation with stride match
        input_p = tokenizer_p.encode_plus(
            self._data, max_length=512, truncation=True, stride=3, return_overflowing_tokens=True
        )
        input_r = tokenizer_r.encode_plus(
            self._data, max_length=512, truncation=True, stride=3, return_overflowing_tokens=True
        )

        for key in filter(lambda x: x in ["input_ids", "token_type_ids", "attention_mask"], input_p.keys()):
            self.assertSequenceEqual(input_p[key], input_r[key][0])

    def assert_num_special_tokens_to_add_equal(self, tokenizer_r, tokenizer_p):
        # Check we have the same number of added_tokens for both pair and non-pair inputs.
        self.assertEqual(tokenizer_r.num_special_tokens_to_add(False), tokenizer_p.num_special_tokens_to_add(False))
        self.assertEqual(tokenizer_r.num_special_tokens_to_add(True), tokenizer_p.num_special_tokens_to_add(True))

    def assert_max_length_equal(self, tokenizer_r, tokenizer_p):
        # Check we have the correct max_length for both pair and non-pair inputs.
        self.assertEqual(tokenizer_r.max_len_single_sentence, tokenizer_p.max_len_single_sentence)
        self.assertEqual(tokenizer_r.max_len_sentences_pair, tokenizer_p.max_len_sentences_pair)

    def assert_special_tokens_map_equal(self, tokenizer_r, tokenizer_p):
        # Assert the set of special tokens match.
        self.assertSequenceEqual(
            tokenizer_p.special_tokens_map.items(), tokenizer_r.special_tokens_map.items(),
        )

    def assert_add_tokens(self, tokenizer_r):
        vocab_size = tokenizer_r.vocab_size
        self.assertEqual(tokenizer_r.add_tokens(""), 0)
        self.assertEqual(tokenizer_r.add_tokens("testoken"), 1)
        self.assertEqual(tokenizer_r.add_tokens(["testoken1", "testtoken2"]), 2)
        self.assertEqual(len(tokenizer_r), vocab_size + 3)

        self.assertEqual(tokenizer_r.add_special_tokens({}), 0)
        self.assertEqual(tokenizer_r.add_special_tokens({"bos_token": "[BOS]", "eos_token": "[EOS]"}), 2)
        self.assertRaises(
            AssertionError, tokenizer_r.add_special_tokens, {"additional_special_tokens": "<testtoken1>"}
        )
        self.assertEqual(tokenizer_r.add_special_tokens({"additional_special_tokens": ["<testtoken2>"]}), 1)
        self.assertEqual(
            tokenizer_r.add_special_tokens({"additional_special_tokens": ["<testtoken3>", "<testtoken4>"]}), 2
        )
        self.assertEqual(len(tokenizer_r), vocab_size + 8)

    def assert_offsets_mapping(self, tokenizer_r):
        text = "Wonderful no inspiration example with subtoken"
        pair = "Along with an awesome pair"

        # No pair
        tokens_with_offsets = tokenizer_r.encode_plus(
            text, return_special_tokens_mask=True, return_offsets_mapping=True, add_special_tokens=True
        )
        added_tokens = tokenizer_r.num_special_tokens_to_add(False)
        offsets = tokens_with_offsets["offset_mapping"]

        # Assert there is the same number of tokens and offsets
        self.assertEqual(len(offsets), len(tokens_with_offsets["input_ids"]))

        # Assert there is online added_tokens special_tokens
        self.assertEqual(sum(tokens_with_offsets["special_tokens_mask"]), added_tokens)

        # Pairs
        tokens_with_offsets = tokenizer_r.encode_plus(
            text, pair, return_special_tokens_mask=True, return_offsets_mapping=True, add_special_tokens=True
        )
        added_tokens = tokenizer_r.num_special_tokens_to_add(True)
        offsets = tokens_with_offsets["offset_mapping"]

        # Assert there is the same number of tokens and offsets
        self.assertEqual(len(offsets), len(tokens_with_offsets["input_ids"]))

        # Assert there is online added_tokens special_tokens
        self.assertEqual(sum(tokens_with_offsets["special_tokens_mask"]), added_tokens)

    def assert_batch_encode_dynamic_overflowing(self, tokenizer: PreTrainedTokenizer):
        """
        When calling batch_encode with multiple sequence it can returns different number of
        overflowing encoding for each sequence:
        [
          Sequence 1: [Encoding 1, Encoding 2],
          Sequence 2: [Encoding 1],
          Sequence 3: [Encoding 1, Encoding 2, ... Encoding N]
        ]
        This needs to be padded so that it can represented as a tensor
        """
        returned_tensor = "pt" if is_torch_available() else "tf"

        if not tokenizer.pad_token or tokenizer.pad_token_id < 0:
            return

        tokens = tokenizer.encode_plus(
            "HuggingFace is solving NLP one commit at a time",
            max_length=6,
            padding=True,
            truncation=True,
            return_tensors=returned_tensor,
            return_overflowing_tokens=True,
        )

        for key in filter(lambda x: "overflow_to_sample_mapping" not in x, tokens.keys()):
            self.assertEqual(len(tokens[key].shape), 2)

        # Mono sample
        tokens = tokenizer.batch_encode_plus(
            ["HuggingFace is solving NLP one commit at a time"],
            max_length=6,
            padding=True,
            truncation="only_first",
            return_tensors=returned_tensor,
            return_overflowing_tokens=True,
        )

        for key in filter(lambda x: "overflow_to_sample_mapping" not in x, tokens.keys()):
            self.assertEqual(len(tokens[key].shape), 2)
            self.assertEqual(tokens[key].shape[-1], 6)

        # Multi sample
        tokens = tokenizer.batch_encode_plus(
            ["HuggingFace is solving NLP one commit at a time", "Very tiny input"],
            max_length=6,
            padding=True,
            truncation="only_first",
            return_tensors=returned_tensor,
            return_overflowing_tokens=True,
        )

        for key in filter(lambda x: "overflow_to_sample_mapping" not in x, tokens.keys()):
            self.assertEqual(len(tokens[key].shape), 2)
            self.assertEqual(tokens[key].shape[-1], 6)

    def assert_pretokenized_inputs(self, tokenizer_r, tokenizer_p):
        # Input string
        pretokenized_input_simple = "This is a sample input".split()
        pretokenized_input_pair = "This is a sample pair".split()

        # Test encode for pretokenized inputs
        output_r = tokenizer_r.encode(pretokenized_input_simple, is_pretokenized=True)
        output_p = tokenizer_p.encode(pretokenized_input_simple, is_pretokenized=True)
        self.assertEqual(output_p, output_r)

        kwargs = {
            "is_pretokenized": True,
            "return_token_type_ids": True,
            "return_attention_mask": True,
            "return_overflowing_tokens": False,
            "return_special_tokens_mask": True,
            "return_offsets_mapping": False,  # Not implemented in python tokenizers
        }
<<<<<<< HEAD
=======
        batch_kwargs = {
            "is_pretokenized": True,
            "return_token_type_ids": True,
            "return_attention_mask": True,  # we have an 's' here
            "return_overflowing_tokens": False,
            "return_special_tokens_mask": True,  # we have an 's' here
            "return_offsets_mapping": False,  # Not implemented in python tokenizers
        }
>>>>>>> c01480bb
        # Test encode_plus for pretokenized inputs
        output_r = tokenizer_r.encode_plus(pretokenized_input_simple, **kwargs)
        output_p = tokenizer_p.encode_plus(pretokenized_input_simple, **kwargs)
        for key in output_p.keys():
            self.assertEqual(output_p[key], output_r[key])

        # Test batch_encode_plus for pretokenized inputs
        input_batch = ([pretokenized_input_simple] * 2) + [pretokenized_input_simple + pretokenized_input_pair]
<<<<<<< HEAD
        output_r = tokenizer_r.batch_encode_plus(input_batch, **kwargs)
        output_p = tokenizer_p.batch_encode_plus(input_batch, **kwargs)
=======
        output_r = tokenizer_r.batch_encode_plus(input_batch, **batch_kwargs)
        output_p = tokenizer_p.batch_encode_plus(input_batch, **batch_kwargs)
>>>>>>> c01480bb
        for key in output_p.keys():
            self.assertEqual(output_p[key], output_r[key])

        # Test encode for pretokenized inputs pairs
        output_r = tokenizer_r.encode(pretokenized_input_simple, pretokenized_input_pair, is_pretokenized=True)
        output_p = tokenizer_p.encode(pretokenized_input_simple, pretokenized_input_pair, is_pretokenized=True)
        self.assertEqual(output_p, output_r)

        # Test encode_plus for pretokenized inputs
        output_r = tokenizer_r.encode_plus(pretokenized_input_simple, pretokenized_input_pair, **kwargs)
        output_p = tokenizer_p.encode_plus(pretokenized_input_simple, pretokenized_input_pair, **kwargs)
        for key in output_p.keys():
            self.assertEqual(output_p[key], output_r[key])

        # Test batch_encode_plus for pretokenized inputs
        input_batch_pair = ([pretokenized_input_simple, pretokenized_input_pair] * 2) + [
            pretokenized_input_simple + pretokenized_input_pair,
            pretokenized_input_pair,
        ]
<<<<<<< HEAD
        output_r = tokenizer_r.batch_encode_plus(input_batch_pair, **kwargs)
        output_p = tokenizer_p.batch_encode_plus(input_batch_pair, **kwargs)
=======
        output_r = tokenizer_r.batch_encode_plus(input_batch_pair, **batch_kwargs)
        output_p = tokenizer_p.batch_encode_plus(input_batch_pair, **batch_kwargs)
>>>>>>> c01480bb
        for key in output_p.keys():
            self.assertEqual(output_p[key], output_r[key])

    def assert_create_token_type_ids(self, tokenizer_r, tokenizer_p):
        input_simple = [1, 2, 3]
        input_pair = [1, 2, 3]

        # Generate output
        output_r = tokenizer_r.create_token_type_ids_from_sequences(input_simple)
        output_p = tokenizer_p.create_token_type_ids_from_sequences(input_simple)
        self.assertEqual(output_p, output_r)

        # Generate pair output
        output_r = tokenizer_r.create_token_type_ids_from_sequences(input_simple, input_pair)
        output_p = tokenizer_p.create_token_type_ids_from_sequences(input_simple, input_pair)
        self.assertEqual(output_p, output_r)

    def assert_build_inputs_with_special_tokens(self, tokenizer_r, tokenizer_p):
        # Input string
        input_simple = tokenizer_p.tokenize("This is a sample input")
        input_pair = tokenizer_p.tokenize("This is a sample pair")

        # Generate output
        output_r = tokenizer_r.build_inputs_with_special_tokens(input_simple)
        output_p = tokenizer_p.build_inputs_with_special_tokens(input_simple)
        self.assertEqual(output_p, output_r)

        # Generate pair output
        output_r = tokenizer_r.build_inputs_with_special_tokens(input_simple, input_pair)
        output_p = tokenizer_p.build_inputs_with_special_tokens(input_simple, input_pair)
        self.assertEqual(output_p, output_r)

        # Input tokens id
        input_simple = tokenizer_p.encode("This is a sample input")
        input_pair = tokenizer_p.encode("This is a sample pair")

        # Generate output
        output_r = tokenizer_r.build_inputs_with_special_tokens(input_simple)
        output_p = tokenizer_p.build_inputs_with_special_tokens(input_simple)
        self.assertEqual(output_p, output_r)

        # Generate pair output
        output_r = tokenizer_r.build_inputs_with_special_tokens(input_simple, input_pair)
        output_p = tokenizer_p.build_inputs_with_special_tokens(input_simple, input_pair)
        self.assertEqual(output_p, output_r)

    def assert_padding(self, tokenizer_r, tokenizer_p, max_length=15):
        def assert_padded_input_match(input_r: list, input_p: list, max_length: int):

            # Ensure we match max_length
            self.assertEqual(len(input_r), max_length)
            self.assertEqual(len(input_p), max_length)

            # Ensure the number of padded tokens is the same
            padded_tokens_r = list(takewhile(lambda i: i == tokenizer_r.pad_token_id, reversed(input_r)))
            padded_tokens_p = list(takewhile(lambda i: i == tokenizer_p.pad_token_id, reversed(input_p)))
            self.assertSequenceEqual(padded_tokens_r, padded_tokens_p)

        def assert_batch_padded_input_match(input_r: dict, input_p: dict, max_length: int):
            for i_r in input_r.values():
                self.assertEqual(len(i_r), 2), self.assertEqual(len(i_r[0]), max_length), self.assertEqual(
                    len(i_r[1]), max_length
                )
                self.assertEqual(len(i_r), 2), self.assertEqual(len(i_r[0]), max_length), self.assertEqual(
                    len(i_r[1]), max_length
                )

            for i_r, i_p in zip(input_r["input_ids"], input_p["input_ids"]):
                assert_padded_input_match(i_r, i_p, max_length)

            for i_r, i_p in zip(input_r["attention_mask"], input_p["attention_mask"]):
                self.assertSequenceEqual(i_r, i_p)

        # Encode - Simple input
        input_r = tokenizer_r.encode("This is a simple input", max_length=max_length, pad_to_max_length=True)
        input_p = tokenizer_p.encode("This is a simple input", max_length=max_length, pad_to_max_length=True)
        assert_padded_input_match(input_r, input_p, max_length)
        input_r = tokenizer_r.encode("This is a simple input", max_length=max_length, padding="max_length")
        input_p = tokenizer_p.encode("This is a simple input", max_length=max_length, padding="max_length")
        assert_padded_input_match(input_r, input_p, max_length)

        input_r = tokenizer_r.encode("This is a simple input", padding="longest")
        input_p = tokenizer_p.encode("This is a simple input", padding=True)
        assert_padded_input_match(input_r, input_p, len(input_r))

        # Encode - Pair input
        input_r = tokenizer_r.encode(
            "This is a simple input", "This is a pair", max_length=max_length, pad_to_max_length=True
        )
        input_p = tokenizer_p.encode(
            "This is a simple input", "This is a pair", max_length=max_length, pad_to_max_length=True
        )
        assert_padded_input_match(input_r, input_p, max_length)
        input_r = tokenizer_r.encode(
            "This is a simple input", "This is a pair", max_length=max_length, padding="max_length"
        )
        input_p = tokenizer_p.encode(
            "This is a simple input", "This is a pair", max_length=max_length, padding="max_length"
        )
        assert_padded_input_match(input_r, input_p, max_length)
        input_r = tokenizer_r.encode("This is a simple input", "This is a pair", padding=True)
        input_p = tokenizer_p.encode("This is a simple input", "This is a pair", padding="longest")
        assert_padded_input_match(input_r, input_p, len(input_r))

        # Encode_plus - Simple input
        input_r = tokenizer_r.encode_plus("This is a simple input", max_length=max_length, pad_to_max_length=True)
        input_p = tokenizer_p.encode_plus("This is a simple input", max_length=max_length, pad_to_max_length=True)
        assert_padded_input_match(input_r["input_ids"], input_p["input_ids"], max_length)
        self.assertSequenceEqual(input_r["attention_mask"], input_p["attention_mask"])
        input_r = tokenizer_r.encode_plus("This is a simple input", max_length=max_length, padding="max_length")
        input_p = tokenizer_p.encode_plus("This is a simple input", max_length=max_length, padding="max_length")
        assert_padded_input_match(input_r["input_ids"], input_p["input_ids"], max_length)
        self.assertSequenceEqual(input_r["attention_mask"], input_p["attention_mask"])

        input_r = tokenizer_r.encode_plus("This is a simple input", padding="longest")
        input_p = tokenizer_p.encode_plus("This is a simple input", padding=True)
        assert_padded_input_match(input_r["input_ids"], input_p["input_ids"], len(input_r["input_ids"]))

        self.assertSequenceEqual(input_r["attention_mask"], input_p["attention_mask"])

        # Encode_plus - Pair input
        input_r = tokenizer_r.encode_plus(
            "This is a simple input", "This is a pair", max_length=max_length, pad_to_max_length=True
        )
        input_p = tokenizer_p.encode_plus(
            "This is a simple input", "This is a pair", max_length=max_length, pad_to_max_length=True
        )
        assert_padded_input_match(input_r["input_ids"], input_p["input_ids"], max_length)
        self.assertSequenceEqual(input_r["attention_mask"], input_p["attention_mask"])
        input_r = tokenizer_r.encode_plus(
            "This is a simple input", "This is a pair", max_length=max_length, padding="max_length"
        )
        input_p = tokenizer_p.encode_plus(
            "This is a simple input", "This is a pair", max_length=max_length, padding="max_length"
        )
        assert_padded_input_match(input_r["input_ids"], input_p["input_ids"], max_length)
        self.assertSequenceEqual(input_r["attention_mask"], input_p["attention_mask"])
        input_r = tokenizer_r.encode_plus("This is a simple input", "This is a pair", padding="longest")
        input_p = tokenizer_p.encode_plus("This is a simple input", "This is a pair", padding=True)
        assert_padded_input_match(input_r["input_ids"], input_p["input_ids"], len(input_r["input_ids"]))
        self.assertSequenceEqual(input_r["attention_mask"], input_p["attention_mask"])

        # Batch_encode_plus - Simple input
        input_r = tokenizer_r.batch_encode_plus(
            ["This is a simple input 1", "This is a simple input 2"], max_length=max_length, pad_to_max_length=True
        )
        input_p = tokenizer_p.batch_encode_plus(
            ["This is a simple input 1", "This is a simple input 2"], max_length=max_length, pad_to_max_length=True
        )
        assert_batch_padded_input_match(input_r, input_p, max_length)

        input_r = tokenizer_r.batch_encode_plus(
            ["This is a simple input 1", "This is a simple input 2"], max_length=max_length, padding="max_length",
        )
        input_p = tokenizer_p.batch_encode_plus(
            ["This is a simple input 1", "This is a simple input 2"], max_length=max_length, padding="max_length",
        )
        assert_batch_padded_input_match(input_r, input_p, max_length)

        input_r = tokenizer_r.batch_encode_plus(
            ["This is a simple input 1", "This is a simple input 2"], max_length=max_length, padding="longest",
        )
        input_p = tokenizer_p.batch_encode_plus(
            ["This is a simple input 1", "This is a simple input 2"], max_length=max_length, padding=True,
        )
        assert_batch_padded_input_match(input_r, input_p, len(input_r["input_ids"][0]))

        input_r = tokenizer_r.batch_encode_plus(
            ["This is a simple input 1", "This is a simple input 2"], padding="longest"
        )
        input_p = tokenizer_p.batch_encode_plus(["This is a simple input 1", "This is a simple input 2"], padding=True)
        assert_batch_padded_input_match(input_r, input_p, len(input_r["input_ids"][0]))

        # Batch_encode_plus - Pair input
        input_r = tokenizer_r.batch_encode_plus(
            [
                ("This is a simple input 1", "This is a simple input 2"),
                ("This is a simple pair 1", "This is a simple pair 2"),
            ],
            max_length=max_length,
            truncation=True,
            padding="max_length",
        )
        input_p = tokenizer_p.batch_encode_plus(
            [
                ("This is a simple input 1", "This is a simple input 2"),
                ("This is a simple pair 1", "This is a simple pair 2"),
            ],
            max_length=max_length,
            truncation=True,
            padding="max_length",
        )
        assert_batch_padded_input_match(input_r, input_p, max_length)

        input_r = tokenizer_r.batch_encode_plus(
            [
                ("This is a simple input 1", "This is a simple input 2"),
                ("This is a simple pair 1", "This is a simple pair 2"),
            ],
            padding=True,
        )
        input_p = tokenizer_p.batch_encode_plus(
            [
                ("This is a simple input 1", "This is a simple input 2"),
                ("This is a simple pair 1", "This is a simple pair 2"),
            ],
            padding="longest",
        )
        assert_batch_padded_input_match(input_r, input_p, len(input_r["input_ids"][0]))

        # Using pad on single examples after tokenization
        input_r = tokenizer_r.encode_plus("This is a input 1")
        input_r = tokenizer_r.pad(input_r)

        input_p = tokenizer_r.encode_plus("This is a input 1")
        input_p = tokenizer_r.pad(input_p)

        assert_padded_input_match(input_r["input_ids"], input_p["input_ids"], len(input_r["input_ids"]))

        # Using pad on single examples after tokenization
        input_r = tokenizer_r.encode_plus("This is a input 1")
        input_r = tokenizer_r.pad(input_r, max_length=max_length, padding="max_length")

        input_p = tokenizer_r.encode_plus("This is a input 1")
        input_p = tokenizer_r.pad(input_p, max_length=max_length, padding="max_length")

        assert_padded_input_match(input_r["input_ids"], input_p["input_ids"], max_length)

        # Using pad after tokenization
        input_r = tokenizer_r.batch_encode_plus(
            ["This is a input 1", "This is a much longer input whilch should be padded"]
        )
        input_r = tokenizer_r.pad(input_r)

        input_p = tokenizer_r.batch_encode_plus(
            ["This is a input 1", "This is a much longer input whilch should be padded"]
        )
        input_p = tokenizer_r.pad(input_p)

        assert_batch_padded_input_match(input_r, input_p, len(input_r["input_ids"][0]))

        # Using pad after tokenization
        input_r = tokenizer_r.batch_encode_plus(
            ["This is a input 1", "This is a much longer input whilch should be padded"]
        )
        input_r = tokenizer_r.pad(input_r, max_length=max_length, padding="max_length")

        input_p = tokenizer_r.batch_encode_plus(
            ["This is a input 1", "This is a much longer input whilch should be padded"]
        )
        input_p = tokenizer_r.pad(input_p, max_length=max_length, padding="max_length")

        assert_batch_padded_input_match(input_r, input_p, max_length)

    def assert_save_pretrained(self, tokenizer_r, tokenizer_p):
        # Checks it save with the same files
        self.assertSequenceEqual(tokenizer_r.save_vocabulary("."), tokenizer_p.save_vocabulary("."))

        # Checks everything loads correctly in the same way
        tokenizer_rp, tokenizer_pp = tokenizer_r.from_pretrained("."), tokenizer_p.from_pretrained(".")

        # Check special tokens are set accordingly on Rust and Python
        for key in tokenizer_pp.special_tokens_map:
            self.assertTrue(hasattr(tokenizer_rp, key))
            # self.assertEqual(getattr(tokenizer_rp, key), getattr(tokenizer_pp, key))
            # self.assertEqual(getattr(tokenizer_rp, key + "_id"), getattr(tokenizer_pp, key + "_id"))

    def assert_embeded_special_tokens(self, tokenizer_r, tokenizer_p):
        sentence = "A, <mask> AllenNLP sentence."
        tokens_r = tokenizer_r.encode_plus(
            sentence, add_special_tokens=True, return_attention_mask=False, return_token_type_ids=True
        )
        tokens_p = tokenizer_p.encode_plus(
            sentence, add_special_tokens=True, return_attention_mask=False, return_token_type_ids=True
        )

        for key in tokens_p.keys():
            self.assertEqual(tokens_r[key], tokens_p[key])

        self.assertEqual(sum(tokens_r["token_type_ids"]), 0)
        self.assertEqual(sum(tokens_p["token_type_ids"]), 0)

        tokens_r = tokenizer_r.convert_ids_to_tokens(tokens_r["input_ids"])
        tokens_p = tokenizer_p.convert_ids_to_tokens(tokens_p["input_ids"])
        self.assertSequenceEqual(tokens_r, tokens_p)

    def assert_add_special_tokens(self, tokenizer_r):
        simple_num_special_tokens_to_add = tokenizer_r.num_special_tokens_to_add(pair=False)
        # pair_num_special_tokens_to_add = tokenizer_r.num_special_tokens_to_add(pair=True)

        for text in ["", " "]:
            # tokenize()
            no_special_tokens = tokenizer_r.tokenize(text, add_special_tokens=False)
            with_special_tokens = tokenizer_r.tokenize(text, add_special_tokens=True)
            self.assertEqual(len(no_special_tokens), len(with_special_tokens) - simple_num_special_tokens_to_add)

            # encode()
            no_special_tokens = tokenizer_r.encode(text, add_special_tokens=False)
            with_special_tokens = tokenizer_r.encode(text, add_special_tokens=True)
            self.assertEqual(len(no_special_tokens), len(with_special_tokens) - simple_num_special_tokens_to_add)

            # encode_plus()
            no_special_tokens = tokenizer_r.encode_plus(text, add_special_tokens=False)
            with_special_tokens = tokenizer_r.encode_plus(text, add_special_tokens=True)
            for key in no_special_tokens.keys():
                self.assertEqual(
                    len(no_special_tokens[key]), len(with_special_tokens[key]) - simple_num_special_tokens_to_add
                )

            # # batch_encode_plus
            no_special_tokens = tokenizer_r.batch_encode_plus([text, text], add_special_tokens=False)
            with_special_tokens = tokenizer_r.batch_encode_plus([text, text], add_special_tokens=True)
            for key in no_special_tokens.keys():
                for i_no, i_with in zip(no_special_tokens[key], with_special_tokens[key]):
                    self.assertEqual(len(i_no), len(i_with) - simple_num_special_tokens_to_add)


class WordPieceFastTokenizerTest(CommonFastTokenizerTest):
    """
    Override all the specific methods to test WordPiece behavior
    """

    TOKENIZERS_CLASSES = frozenset(
        [
            Tokenizer("Bert", BertTokenizerFast, BertTokenizer, "vocab_file", filter_non_english, None),
            Tokenizer(
                "DistilBert", DistilBertTokenizerFast, DistilBertTokenizer, "vocab_file", filter_non_english, None
            ),
        ]
    )

    def fast_only(self, tokenizer_r):
        super().fast_only(tokenizer_r)
        self.assert_offsets_with_special_characters(tokenizer_r)

    def assert_add_special_tokens(self, tokenizer_r):
        super().assert_add_special_tokens(tokenizer_r)

    def assert_offsets_with_special_characters(self, tokenizer_r):
        sentence = "A, naïve [MASK] AllenNLP sentence."
        tokens = tokenizer_r.encode_plus(
            sentence,
            return_attention_mask=False,
            return_token_type_ids=False,
            return_offsets_mapping=True,
            add_special_tokens=True,
        )

        expected_results = [
            ((0, 1), "A"),
            ((1, 2), ","),
            ((3, 8), "naive"),  # BERT normalizes this away
            # Append MASK here after lower-casing
            ((16, 21), "Allen"),
            ((22, 24), "##NL"),
            ((24, 25), "##P"),
            ((26, 34), "sentence"),
            ((35, 36), "."),
        ]

        # Check if the tokenizer is uncased
        if tokenizer_r.init_kwargs.get("do_lower_case"):
            expected_results = [(offset, token.lower()) for (offset, token) in expected_results]

        # Append the special tokens
        expected_results.insert(3, ((9, 15), "[MASK]"))
        expected_results.insert(0, (None, "[CLS]"))
        expected_results.append((None, "[SEP]"))

        self.assertEqual([e[1] for e in expected_results], tokenizer_r.convert_ids_to_tokens(tokens["input_ids"]))
        # self.assertEqual([e[0] for e in expected_results], tokens["offset_mapping"])


class RobertaFastTokenizerTest(CommonFastTokenizerTest):
    TOKENIZERS_CLASSES = frozenset(
        [Tokenizer("Roberta", RobertaTokenizerFast, RobertaTokenizer, "vocab_file", filter_roberta_detectors, None)]
    )

    def assert_embeded_special_tokens(self, tokenizer_r, tokenizer_p):
        sentence = "A, <mask> AllenNLP sentence."
        tokens_r = tokenizer_r.encode_plus(sentence, add_special_tokens=True, return_token_type_ids=True)
        tokens_p = tokenizer_p.encode_plus(sentence, add_special_tokens=True, return_token_type_ids=True)

        # Rust correctly handles the space before the mask while python doesnt
        self.assertSequenceEqual(tokens_r["input_ids"], [0, 250, 6, 50264, 3823, 487, 21992, 3645, 4, 2])
        self.assertSequenceEqual(tokens_p["input_ids"], [0, 250, 6, 50264, 3823, 487, 21992, 3645, 4, 2])

        # token_type_ids should put 0 everywhere
        self.assertEquals(sum(tokens_r["token_type_ids"]), sum(tokens_p["token_type_ids"]))

        # attention_mask should put 1 everywhere, so sum over length should be 1
        self.assertEquals(
            sum(tokens_r["attention_mask"]) / len(tokens_r["attention_mask"]),
            sum(tokens_p["attention_mask"]) / len(tokens_p["attention_mask"]),
        )

        tokens_r = tokenizer_r.convert_ids_to_tokens(tokens_r["input_ids"])
        tokens_p = tokenizer_p.convert_ids_to_tokens(tokens_p["input_ids"])
        self.assertSequenceEqual(tokens_r, ["<s>", "A", ",", "<mask>", "ĠAllen", "N", "LP", "Ġsentence", ".", "</s>"])
        self.assertSequenceEqual(tokens_p, ["<s>", "A", ",", "<mask>", "ĠAllen", "N", "LP", "Ġsentence", ".", "</s>"])


class NoPaddingTokenFastTokenizerMatchingTest(CommonFastTokenizerTest):
    TOKENIZERS_CLASSES = [
        Tokenizer("OpenAI GPT", OpenAIGPTTokenizerFast, OpenAIGPTTokenizer, "vocab_file", None, None),
        Tokenizer("GPT2", GPT2TokenizerFast, GPT2Tokenizer, "vocab_file", None, [("add_prefix_space", True)]),
    ]

    def fast_align_python(self, tokenizer_r, tokenizer_p, tok_case, pretrained_name):
        # Check is_fast is set correctly
        self.assertFalse(tokenizer_p.is_fast)
        self.assertTrue(tokenizer_r.is_fast)

        # Check that Rust and Python align
        self.assert_tokenization_python_rust_equals(tokenizer_r, tokenizer_p)
        self.assert_num_special_tokens_to_add_equal(tokenizer_r, tokenizer_p)
        self.assert_max_length_equal(tokenizer_r, tokenizer_p)
        self.assert_special_tokens_map_equal(tokenizer_r, tokenizer_p)
        self.assert_embeded_special_tokens(tokenizer_r, tokenizer_p)
        self.assert_padding(tokenizer_r, tokenizer_p)

        # Specific for
        kwargs = {}
        if tok_case.kwargs is not None:
            kwargs = dict(tok_case.kwargs)
        tokenizer_r = tok_case.rust_cls.from_pretrained(pretrained_name, **kwargs)
        self.assert_pretokenized_inputs(tokenizer_r, tokenizer_p)

    def assert_padding(self, tokenizer_r, tokenizer_p, max_length=15):
        # Simple input
        s = "This is a simple input"
        s2 = ["This is a simple input 1", "This is a simple input 2"]
        p = ("This is a simple input", "This is a pair")
        p2 = [
            ("This is a simple input 1", "This is a simple input 2"),
            ("This is a simple pair 1", "This is a simple pair 2"),
        ]

        # Simple input tests
        self.assertRaises(ValueError, tokenizer_r.encode, s, max_length=max_length, padding="max_length")

        # Simple input
        self.assertRaises(ValueError, tokenizer_r.encode_plus, s, max_length=max_length, padding="max_length")

        # Simple input
        self.assertRaises(
            ValueError, tokenizer_r.batch_encode_plus, s2, max_length=max_length, padding="max_length",
        )

        # Pair input
        self.assertRaises(ValueError, tokenizer_r.encode, p, max_length=max_length, padding="max_length")

        # Pair input
        self.assertRaises(ValueError, tokenizer_r.encode_plus, p, max_length=max_length, padding="max_length")

        # Pair input
        self.assertRaises(
            ValueError, tokenizer_r.batch_encode_plus, p2, max_length=max_length, padding="max_length",
        )


class TransfoXLFastTokenizerTest(NoPaddingTokenFastTokenizerMatchingTest):
    TOKENIZERS_CLASSES = frozenset(
        [Tokenizer("TransfoXL", TransfoXLTokenizerFast, TransfoXLTokenizer, "pretrained_vocab_file", None, None)]
    )

    @require_torch
    def test_all_tokenizers(self):
        super().test_all_tokenizers()

    @require_torch
    def test_pretokenized_tokenizers(self):
        super().test_pretokenized_tokenizers()<|MERGE_RESOLUTION|>--- conflicted
+++ resolved
@@ -63,8 +63,6 @@
                         self.fast_align_python(tokenizer_r, tokenizer_p, tok_case, pretrained_name)
                         self.fast_only(tokenizer_r)
 
-<<<<<<< HEAD
-=======
     def test_pretokenized_tokenizers(self):
         for tok_case in self.TOKENIZERS_CLASSES:
             for pretrained_name in tok_case.python_cls.pretrained_vocab_files_map[tok_case.vocab_key].keys():
@@ -80,7 +78,6 @@
 
                         self.assert_pretokenized_inputs(tokenizer_r, tokenizer_p)
 
->>>>>>> c01480bb
     def fast_align_python(self, tokenizer_r, tokenizer_p, tok_case, pretrained_name):
         # Check is_fast is set correctly
         self.assertFalse(tokenizer_p.is_fast)
@@ -93,7 +90,6 @@
         self.assert_special_tokens_map_equal(tokenizer_r, tokenizer_p)
         self.assert_embeded_special_tokens(tokenizer_r, tokenizer_p)
         self.assert_padding(tokenizer_r, tokenizer_p)
-        self.assert_pretokenized_inputs(tokenizer_r, tokenizer_p)
         self.assert_create_token_type_ids(tokenizer_r, tokenizer_p)
         # TODO: enable for v3.0.0
         # self.assert_empty_output_no_special_tokens(tokenizer_r, tokenizer_p)
@@ -359,8 +355,6 @@
             "return_special_tokens_mask": True,
             "return_offsets_mapping": False,  # Not implemented in python tokenizers
         }
-<<<<<<< HEAD
-=======
         batch_kwargs = {
             "is_pretokenized": True,
             "return_token_type_ids": True,
@@ -369,7 +363,6 @@
             "return_special_tokens_mask": True,  # we have an 's' here
             "return_offsets_mapping": False,  # Not implemented in python tokenizers
         }
->>>>>>> c01480bb
         # Test encode_plus for pretokenized inputs
         output_r = tokenizer_r.encode_plus(pretokenized_input_simple, **kwargs)
         output_p = tokenizer_p.encode_plus(pretokenized_input_simple, **kwargs)
@@ -378,13 +371,8 @@
 
         # Test batch_encode_plus for pretokenized inputs
         input_batch = ([pretokenized_input_simple] * 2) + [pretokenized_input_simple + pretokenized_input_pair]
-<<<<<<< HEAD
-        output_r = tokenizer_r.batch_encode_plus(input_batch, **kwargs)
-        output_p = tokenizer_p.batch_encode_plus(input_batch, **kwargs)
-=======
         output_r = tokenizer_r.batch_encode_plus(input_batch, **batch_kwargs)
         output_p = tokenizer_p.batch_encode_plus(input_batch, **batch_kwargs)
->>>>>>> c01480bb
         for key in output_p.keys():
             self.assertEqual(output_p[key], output_r[key])
 
@@ -404,13 +392,8 @@
             pretokenized_input_simple + pretokenized_input_pair,
             pretokenized_input_pair,
         ]
-<<<<<<< HEAD
-        output_r = tokenizer_r.batch_encode_plus(input_batch_pair, **kwargs)
-        output_p = tokenizer_p.batch_encode_plus(input_batch_pair, **kwargs)
-=======
         output_r = tokenizer_r.batch_encode_plus(input_batch_pair, **batch_kwargs)
         output_p = tokenizer_p.batch_encode_plus(input_batch_pair, **batch_kwargs)
->>>>>>> c01480bb
         for key in output_p.keys():
             self.assertEqual(output_p[key], output_r[key])
 
